--- conflicted
+++ resolved
@@ -80,26 +80,17 @@
     let change_spk = change_addr.script_pubkey();
     let change_serial_id = get_new_serial_id();
 
-<<<<<<< HEAD
-    let (appr_required_amount, utxos) = match own_collateral {
-        0 => (0, Vec::new()),
-=======
     // Add base cost of fund tx + CET / 2 and a CET output to the collateral.
 
     let utxos = match own_collateral {
         0 => Vec::new(),
->>>>>>> 539ce675
         _ => {
             let common_fee = get_common_fee(fee_rate)?;
             let total_fee = common_fee + own_collateral;
             let appr_required_amount =
                 own_collateral + total_fee + dlc::util::weight_to_fee(124, fee_rate)?;
             let utxos = wallet.get_utxos_for_amount(appr_required_amount, Some(fee_rate), true)?;
-<<<<<<< HEAD
-            (appr_required_amount, utxos)
-=======
             utxos
->>>>>>> 539ce675
         }
     };
 
