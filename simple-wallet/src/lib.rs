--- conflicted
+++ resolved
@@ -257,19 +257,6 @@
             .coin_select(self, Vec::new(), utxos, fee_rate, amount, &dummy_drain)
             .map_err(|e| Error::WalletError(Box::new(e)))?;
         let mut res = Vec::new();
-<<<<<<< HEAD
-        if lock_utxos {
-            for utxo in selection.selected {
-                let local_utxo = if let BdkUtxo::Local(l) = utxo {
-                    l
-                } else {
-                    panic!();
-                };
-                let org = org_utxos
-                    .iter()
-                    .find(|x| x.tx_out == local_utxo.txout && x.outpoint == local_utxo.outpoint)
-                    .unwrap();
-=======
         for utxo in selection.selected {
             let local_utxo = if let BdkUtxo::Local(l) = utxo {
                 l
@@ -281,16 +268,13 @@
                 .find(|x| x.tx_out == local_utxo.txout && x.outpoint == local_utxo.outpoint)
                 .unwrap();
             if lock_utxos {
->>>>>>> 7a451827
                 let updated = Utxo {
                     reserved: true,
                     ..org.clone()
                 };
-                res.push(org.clone());
                 self.storage.upsert_utxo(&updated)?;
             }
             res.push(org.clone());
-            
         }
         Ok(res)
     }
