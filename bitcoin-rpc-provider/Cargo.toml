--- conflicted
+++ resolved
@@ -5,24 +5,13 @@
 version = "0.1.0"
 
 [dependencies]
-<<<<<<< HEAD
 bitcoin = { version = "0.29.2" }
 bitcoincore-rpc = { version = "0.16.0" }
 bitcoincore-rpc-json = { version = "0.16.0" }
 dlc-manager = { path = "../dlc-manager" }
-lightning = { version = "0.0.113" }
+lightning = { version = "0.0.116" }
 log = "0.4.14"
 rust-bitcoin-coin-selection = { version = "0.1.0", git = "https://github.com/p2pderivatives/rust-bitcoin-coin-selection", rev = "4054519", features = [
   "rand",
 ] }
-simple-wallet = { path = "../simple-wallet" }
-=======
-bitcoin = {version = "0.29.2"}
-bitcoincore-rpc = {version = "0.16.0"}
-bitcoincore-rpc-json = {version = "0.16.0"}
-dlc-manager = {path = "../dlc-manager"}
-lightning = {version = "0.0.116"}
-log = "0.4.14"
-rust-bitcoin-coin-selection = { version = "0.1.0", git = "https://github.com/p2pderivatives/rust-bitcoin-coin-selection", rev = "405451929568422f7df809e35d6ad8f36fccce90", features = ["rand"] }
-simple-wallet = {path = "../simple-wallet"}
->>>>>>> 7a451827
+simple-wallet = { path = "../simple-wallet" }